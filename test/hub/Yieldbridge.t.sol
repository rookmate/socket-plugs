pragma solidity 0.8.13;

import "forge-std/Test.sol";
import "solmate/tokens/ERC20.sol";

import "../../contracts/token/yield-token/YieldToken.sol";
import {Vault} from "../../contracts/bridge/Vault.sol";
import {Controller} from "../../contracts/bridge/Controller.sol";
import {LimitExecutionHook} from "../../contracts/hooks/Vault_YieldLimitExecHook.sol";
import {MockYieldTokenHook} from "../mocks/hooks/MockYieldTokenHook.sol";
import {MockYieldBridgeHook} from "../mocks/hooks/MockYieldBridgeHook.sol";

import "../../contracts/ConnectorPlug.sol";
import "../../contracts/hooks/plugins/ExecutionHelper.sol";
import "../../contracts/common/Structs.sol";

import "../mocks/MintableToken.sol";
import "../mocks/MockSocket.sol";
import "../mocks/MockStrategy.sol";

contract SetupYieldBridge is Test {
    uint256 _c;
    address _admin;
    address _raju;
    address _ramu;
    address _fastSwitchboard;
    address _otherFastSwitchboard;

    uint32 _chainSlug;
    uint32 _otherChainSlug;
    uint256 immutable _connectorPoolId = 1;

    MockSocket socket__;
    ExecutionHelper executionHelper__;

    MintableToken token__;
    MockStrategy strategy__;
    Vault vault__;
    MockYieldBridgeHook vaultHook__;
    ConnectorPlug fastVaultConnector__;

    YieldToken yieldToken__;
    Controller controller__;
    MockYieldTokenHook controllerHook__;
    ConnectorPlug fastControllerConnector__;

    uint256 public constant FAST_MAX_LIMIT = 10000;
    uint256 public constant FAST_RATE = 1;
    uint256 public constant SLOW_MAX_LIMIT = 5000;
    uint256 public constant SLOW_RATE = 2;
    uint256 public constant MSG_GAS_LIMIT = 200_000;
    uint256 public constant BOOTSTRAP_TIME = 250;

    uint256 public constant DEBT_RATIO = 8000;
    uint128 public constant REBALANCE_DELAY = 1;

    bytes32 constant MINTER_ROLE = keccak256("MINTER_ROLE");
    bytes32 constant HOOK_ROLE = keccak256("HOOK_ROLE");
    bytes32 constant LIMIT_UPDATER_ROLE = keccak256("LIMIT_UPDATER_ROLE");
    bytes32 constant RESCUE_ROLE = keccak256("RESCUE_ROLE");
    address[] connectors;
    uint256[] poolIds;
    address[] connectorPlugs;
    bool[] isValid;

    function setUp() external {
        vm.pauseGasMetering();

        _admin = address(uint160(_c++));
        _raju = address(uint160(_c++));
        _ramu = address(uint160(_c++));

        _chainSlug = uint32(_c++);
        _fastSwitchboard = address(uint160(_c++));

        _otherChainSlug = uint32(_c++);
        _otherFastSwitchboard = address(uint160(_c++));

        vm.startPrank(_admin);

        socket__ = new MockSocket();
        executionHelper__ = new ExecutionHelper();

        _setupVault();
        _setupController();

        _connectPlugs(
            fastControllerConnector__,
            _otherChainSlug,
            address(fastVaultConnector__),
            _otherFastSwitchboard
        );
        _connectPlugs(
            fastVaultConnector__,
            _chainSlug,
            address(fastControllerConnector__),
            _fastSwitchboard
        );

        vm.stopPrank();
    }

    function _setupVault() internal {
        token__ = new MintableToken("Moon", "MOON", 18);
        strategy__ = new MockStrategy(address(token__));
        vault__ = new Vault(address(token__));
        vaultHook__ = new MockYieldBridgeHook(
            DEBT_RATIO,
            REBALANCE_DELAY,
            address(strategy__),
            address(token__),
            address(vault__),
            address(executionHelper__)
        );
        fastVaultConnector__ = new ConnectorPlug(
            address(vault__),
            address(socket__),
            _otherChainSlug
        );

        connectorPlugs.push(address(fastVaultConnector__));
        isValid.push(true);
        vault__.updateConnectorStatus(connectorPlugs, isValid);
        vault__.updateHook(address(vaultHook__), true);
        _setLimits(address(vaultHook__), address(fastVaultConnector__));
    }

    function _setupController() internal {
        yieldToken__ = new YieldToken("Moon", "MOON", 18);
        controller__ = new Controller(address(yieldToken__));
        controllerHook__ = new MockYieldTokenHook(
            address(yieldToken__),
            address(controller__),
            address(executionHelper__)
        );
        fastControllerConnector__ = new ConnectorPlug(
            address(controller__),
            address(socket__),
            _chainSlug
        );

        // set pool id
        connectors.push(address(fastControllerConnector__));
        poolIds.push(_connectorPoolId);
        controllerHook__.updateConnectorPoolId(connectors, poolIds);

        // set connector status
        connectorPlugs.pop();
        isValid.pop();
        connectorPlugs.push(address(fastControllerConnector__));
        isValid.push(true);
        controller__.updateConnectorStatus(connectorPlugs, isValid);

        // set hook and roles
        controller__.updateHook(address(controllerHook__), false);
        yieldToken__.grantRole(MINTER_ROLE, address(controller__));
        yieldToken__.grantRole(HOOK_ROLE, address(controllerHook__));

        _setLimits(
            address(controllerHook__),
            address(fastControllerConnector__)
        );
    }

    function _connectPlugs(
        ConnectorPlug plug,
        uint32 slug,
        address siblingPlug,
        address plugSwitchboard
    ) internal {
        socket__.setLocalSlug(slug);
        plug.connect(siblingPlug, plugSwitchboard);
    }

    function _setLimits(address hook, address connector) internal {
        LimitExecutionHook(hook).grantRole(LIMIT_UPDATER_ROLE, _admin);

        UpdateLimitParams[] memory u = new UpdateLimitParams[](8);
        u[0] = UpdateLimitParams(true, connector, FAST_MAX_LIMIT, FAST_RATE);
        u[1] = UpdateLimitParams(false, connector, FAST_MAX_LIMIT, FAST_RATE);

        LimitExecutionHook(hook).updateLimitParams(u);
        skip(BOOTSTRAP_TIME);
    }

    function _beforeDeposit(uint256 amount, address to) internal {
        vm.prank(_admin);
        token__.mint(to, amount);
    }

    function _deposit(
        uint256 depositAmount,
        uint32 chainSlug,
        address depositor,
        address receiver
    ) internal {
        vm.startPrank(depositor);
        token__.approve(address(vault__), depositAmount);
        socket__.setLocalSlug(chainSlug);
        vault__.bridge(
            receiver,
            depositAmount,
            MSG_GAS_LIMIT,
            address(fastVaultConnector__),
            bytes(""),
            bytes("")
        );
    }

    function _beforeWithdraw(
        uint256 amount,
        address to,
        uint32 chainSlug,
        address receiver
    ) internal {
        _beforeDeposit(amount, to);
        _deposit(amount, chainSlug, to, receiver);
    }

    function _withdraw(
        uint256 withdrawAmount,
        uint32 chainSlug,
        address withdrawer,
        address receiver,
        bool pullFromStrategy_
    ) internal {
        vm.startPrank(withdrawer);
        socket__.setLocalSlug(chainSlug);
        controller__.bridge(
            receiver,
            withdrawAmount,
            MSG_GAS_LIMIT,
            address(fastControllerConnector__),
            bytes(""),
            abi.encode(pullFromStrategy_)
        );
    }

    function _updateSiblingYield(uint256 amount_) internal {
        controllerHook__.updateSiblingYield(_connectorPoolId, amount_);
    }

    function _updateTotalYield(uint256 amount_) internal {
        controllerHook__.updateTotalYield(amount_);
    }
}

contract TestYieldBridge is SetupYieldBridge {
    // deposits
    function testFirstDeposit() external {
        uint256 depositAmount = 100;

        _beforeDeposit(depositAmount, _raju);
        uint256 rajuBalBefore = token__.balanceOf(_raju);
        uint256 ramuBalBefore = yieldToken__.balanceOf(_ramu);
        uint256 vaultBalBefore = vaultHook__.totalUnderlyingAssets();
        uint256 tokenSupplyBefore = yieldToken__.totalSupply();

        assertTrue(rajuBalBefore >= depositAmount, "Raju got no balance");

        _deposit(depositAmount, _chainSlug, _raju, _ramu);

        uint256 rajuBalAfter = token__.balanceOf(_raju);
        uint256 ramuBalAfter = yieldToken__.balanceOf(_ramu);
        uint256 vaultBalAfter = vaultHook__.totalUnderlyingAssets();
        uint256 tokenSupplyAfter = yieldToken__.totalSupply();

        assertEq(rajuBalAfter, rajuBalBefore - depositAmount, "Raju bal sus");
        assertEq(ramuBalAfter, ramuBalBefore + depositAmount, "Ramu bal sus");
        assertEq(
            vaultBalAfter,
            vaultBalBefore + depositAmount,
            "SuperTokenVault bal sus"
        );
        assertEq(
            tokenSupplyAfter,
            tokenSupplyBefore + depositAmount,
            "token supply sus"
        );
    }

    function testSecondDepositWithConstantYield() external {
        // first deposit
        uint256 initialDepositAmount = 10;
        _beforeDeposit(initialDepositAmount, _raju);
        _deposit(initialDepositAmount, _chainSlug, _raju, _ramu);

        uint256 depositAmount = 20;
        _beforeDeposit(depositAmount, _raju);
        uint256 rajuBalBefore = token__.balanceOf(_raju);
        uint256 ramuBalBefore = yieldToken__.balanceOf(_ramu);
        uint256 vaultBalBefore = vaultHook__.totalUnderlyingAssets();
        uint256 tokenSupplyBefore = yieldToken__.totalSupply();

        assertTrue(rajuBalBefore >= depositAmount, "Raju got no balance");
        _deposit(depositAmount, _chainSlug, _raju, _ramu);

        uint256 rajuBalAfter = token__.balanceOf(_raju);
        uint256 ramuBalAfter = yieldToken__.balanceOf(_ramu);
        uint256 vaultBalAfter = vaultHook__.totalUnderlyingAssets();
        uint256 tokenSupplyAfter = yieldToken__.totalSupply();

        assertEq(rajuBalAfter, rajuBalBefore - depositAmount, "Raju bal sus");
        assertEq(ramuBalAfter, ramuBalBefore + depositAmount, "Ramu bal sus");
        assertEq(
            vaultBalAfter,
            vaultBalBefore + depositAmount,
            "SuperTokenVault bal sus"
        );
        assertEq(
            tokenSupplyAfter,
            tokenSupplyBefore + depositAmount,
            "token supply sus"
        );
    }

    function testSecondDepositWithIncreasedYield() external {
        uint256 initialDepositAmount = 100;
        _beforeDeposit(initialDepositAmount, _raju);
        _deposit(initialDepositAmount, _chainSlug, _raju, _raju);

<<<<<<< HEAD
        uint256 depositAmount = 100;
        _beforeDeposit(depositAmount, _raju);
        uint256 rajuBalBefore = token__.balanceOf(_raju);
        uint256 rajuBalBeforeYield = yieldToken__.balanceOf(_raju);
        uint256 ramuBalBefore = yieldToken__.balanceOf(_ramu);
        uint256 vaultBalBefore = vaultHook__.totalUnderlyingAssets();
=======
        uint256 withdrawAmount = 50;
        _withdraw(withdrawAmount, _otherChainSlug, _raju, _raju, true);
>>>>>>> 7208ea94

        // add 10% yield
        uint256 strategyYield = 100;
        _beforeDeposit(strategyYield, address(strategy__));
<<<<<<< HEAD
        _deposit(depositAmount, _chainSlug, _raju, _ramu);

        uint256 rajuBalAfter = token__.balanceOf(_raju);
        uint256 ramuBalAfter = yieldToken__.balanceOf(_ramu);
        uint256 vaultBalAfter = vaultHook__.totalUnderlyingAssets();
        uint256 tokenSupplyAfter = yieldToken__.totalSupply();
        uint256 rajuBalAfterYield = yieldToken__.balanceOf(_raju);

        // assertEq(ramuBalAfter, ramuBalBefore + depositAmount, "Ramu bal sus");
        // assertEq(
        //     rajuBalAfterYield,
        //     rajuBalBeforeYield + strategyYield,
        //     "Raju yield bal sus"
        // );
        assertEq(rajuBalAfter, rajuBalBefore - depositAmount, "Raju bal sus");

        assertEq(
            vaultBalAfter,
            vaultBalBefore + depositAmount + strategyYield,
            "SuperTokenVault bal sus"
        );
        assertEq(
            tokenSupplyAfter,
            depositAmount * 2 + strategyYield,
            "token supply sus"
        );
=======
        _deposit(0, _chainSlug, _raju, _raju);

        uint256 ramuDepositAmount = 50;
        _beforeDeposit(ramuDepositAmount, _ramu);

        uint256 ramuInitialBalance = token__.balanceOf(_ramu);
        _deposit(ramuDepositAmount, _chainSlug, _ramu, _ramu);

        withdrawAmount = yieldToken__.balanceOf(_ramu);
        _withdraw(withdrawAmount, _otherChainSlug, _ramu, _ramu, true);

        uint256 ramuFinalBalance = token__.balanceOf(_ramu);

        assertEq(ramuInitialBalance, ramuFinalBalance);
>>>>>>> 7208ea94
    }

    // todo
    // function testSecondDepositWithDecreasedYield() external {
    //     uint256 depositAmount = 100;

    //     _beforeDeposit(depositAmount, _raju);
    //     _deposit(depositAmount, _chainSlug, _raju, _raju);

    //     uint256 rajuBalBefore = token__.balanceOf(_raju);
    //     uint256 ramuBalBefore = yieldToken__.balanceOf(_ramu);
    //     uint256 vaultBalBefore = vaultHook__.totalUnderlyingAssets();
    //     uint256 tokenSupplyBefore = yieldToken__.totalSupply();

    //     assertTrue(rajuBalBefore >= depositAmount, "Raju got no balance");

    // }

    // withdraws
    function testWithdrawWithNoYieldChange() external {
        uint256 depositAmount = 100;
        uint256 withdrawAmount = 50;

        _beforeDeposit(depositAmount, _raju);
        _deposit(depositAmount, _chainSlug, _raju, _raju);

        uint256 rajuBalBefore = yieldToken__.balanceOf(_raju);
        uint256 ramuBalBefore = token__.balanceOf(_ramu);
        uint256 vaultBalBefore = vaultHook__.totalUnderlyingAssets();
        assertTrue(rajuBalBefore >= withdrawAmount, "Raju got no balance");

        _withdraw(withdrawAmount, _otherChainSlug, _raju, _ramu, true);

        uint256 rajuBalAfter = yieldToken__.balanceOf(_raju);
        uint256 ramuBalAfter = token__.balanceOf(_ramu);
        uint256 vaultBalAfter = vaultHook__.totalUnderlyingAssets();

        assertEq(rajuBalAfter, rajuBalBefore - withdrawAmount, "Raju bal sus");
        assertEq(ramuBalAfter, ramuBalBefore + withdrawAmount, "Ramu bal sus");
        assertEq(
            vaultBalAfter,
            vaultBalBefore - withdrawAmount,
            "SuperTokenVault bal sus"
        );
    }

    function testWithdrawAll() external {
        uint256 depositAmount = 100;
        uint256 withdrawAmount = depositAmount;
        bool pullFromStrategy = true;

        _beforeDeposit(depositAmount, _raju);
        _deposit(depositAmount, _chainSlug, _raju, _raju);

        uint256 rajuBalBefore = yieldToken__.balanceOf(_raju);
        uint256 ramuBalBefore = token__.balanceOf(_ramu);
        uint256 vaultBalBefore = vaultHook__.totalUnderlyingAssets();
        assertTrue(rajuBalBefore >= withdrawAmount, "Raju got no balance");

        _withdraw(
            withdrawAmount,
            _otherChainSlug,
            _raju,
            _ramu,
            pullFromStrategy
        );

        // uint256 rajuBalAfter = yieldToken__.balanceOf(_raju);
        // uint256 ramuBalAfter = token__.balanceOf(_ramu);
        // uint256 vaultBalAfter = vaultHook__.totalUnderlyingAssets();

        // assertEq(rajuBalAfter, rajuBalBefore - withdrawAmount, "Raju bal sus");
        // assertEq(ramuBalAfter, ramuBalBefore + withdrawAmount, "Ramu bal sus");
        // assertEq(
        //     vaultBalAfter,
        //     vaultBalBefore - withdrawAmount,
        //     "SuperTokenVault bal sus"
        // );
    }

    function testWithdrawWithIncreasedYield() external {
        uint256 depositAmount = 100;
        uint256 withdrawAmount = 50;

        _beforeWithdraw(depositAmount, _raju, _chainSlug, _raju);

        uint256 strategyYield = 10;
        _beforeDeposit(strategyYield, address(strategy__));
        _deposit(0, _chainSlug, address(0), _raju);

        uint256 rajuBalBefore = yieldToken__.balanceOf(_raju);
        uint256 ramuBalBefore = token__.balanceOf(_ramu);
        uint256 vaultBalBefore = vaultHook__.totalUnderlyingAssets();

        assertTrue(rajuBalBefore >= withdrawAmount, "Raju got no balance");
        _withdraw(withdrawAmount, _otherChainSlug, _raju, _ramu, true);

        uint256 rajuBalAfter = yieldToken__.balanceOf(_raju);
        uint256 ramuBalAfter = token__.balanceOf(_ramu);
        uint256 vaultBalAfter = vaultHook__.totalUnderlyingAssets();

        assertEq(rajuBalAfter, rajuBalBefore - withdrawAmount, "Raju bal sus");
        assertEq(ramuBalAfter, ramuBalBefore + withdrawAmount, "Ramu bal sus");

        assertEq(
            vaultBalAfter,
            vaultBalBefore - withdrawAmount,
            "SuperTokenVault bal sus"
        );
    }

    // todo
    // function testWithdrawWithDecreasedYield() external {}

    // admin
    function testDisconnectSocket() external {
        hoax(_admin);
        fastVaultConnector__.disconnect();

        uint256 depositAmount = 100;
        token__.mint(_raju, depositAmount);

        vm.startPrank(_raju);
        token__.approve(address(vault__), depositAmount);

        vm.expectRevert();
        vault__.bridge(
            _raju,
            depositAmount,
            MSG_GAS_LIMIT,
            address(fastVaultConnector__),
            bytes(""),
            bytes("")
        );
    }
}<|MERGE_RESOLUTION|>--- conflicted
+++ resolved
@@ -319,49 +319,12 @@
         _beforeDeposit(initialDepositAmount, _raju);
         _deposit(initialDepositAmount, _chainSlug, _raju, _raju);
 
-<<<<<<< HEAD
-        uint256 depositAmount = 100;
-        _beforeDeposit(depositAmount, _raju);
-        uint256 rajuBalBefore = token__.balanceOf(_raju);
-        uint256 rajuBalBeforeYield = yieldToken__.balanceOf(_raju);
-        uint256 ramuBalBefore = yieldToken__.balanceOf(_ramu);
-        uint256 vaultBalBefore = vaultHook__.totalUnderlyingAssets();
-=======
         uint256 withdrawAmount = 50;
         _withdraw(withdrawAmount, _otherChainSlug, _raju, _raju, true);
->>>>>>> 7208ea94
 
         // add 10% yield
         uint256 strategyYield = 100;
         _beforeDeposit(strategyYield, address(strategy__));
-<<<<<<< HEAD
-        _deposit(depositAmount, _chainSlug, _raju, _ramu);
-
-        uint256 rajuBalAfter = token__.balanceOf(_raju);
-        uint256 ramuBalAfter = yieldToken__.balanceOf(_ramu);
-        uint256 vaultBalAfter = vaultHook__.totalUnderlyingAssets();
-        uint256 tokenSupplyAfter = yieldToken__.totalSupply();
-        uint256 rajuBalAfterYield = yieldToken__.balanceOf(_raju);
-
-        // assertEq(ramuBalAfter, ramuBalBefore + depositAmount, "Ramu bal sus");
-        // assertEq(
-        //     rajuBalAfterYield,
-        //     rajuBalBeforeYield + strategyYield,
-        //     "Raju yield bal sus"
-        // );
-        assertEq(rajuBalAfter, rajuBalBefore - depositAmount, "Raju bal sus");
-
-        assertEq(
-            vaultBalAfter,
-            vaultBalBefore + depositAmount + strategyYield,
-            "SuperTokenVault bal sus"
-        );
-        assertEq(
-            tokenSupplyAfter,
-            depositAmount * 2 + strategyYield,
-            "token supply sus"
-        );
-=======
         _deposit(0, _chainSlug, _raju, _raju);
 
         uint256 ramuDepositAmount = 50;
@@ -376,7 +339,6 @@
         uint256 ramuFinalBalance = token__.balanceOf(_ramu);
 
         assertEq(ramuInitialBalance, ramuFinalBalance);
->>>>>>> 7208ea94
     }
 
     // todo
