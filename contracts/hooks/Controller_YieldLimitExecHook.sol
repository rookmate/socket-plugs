--- conflicted
+++ resolved
@@ -118,11 +118,7 @@
         yieldToken__.updateTotalUnderlyingAssets(totalUnderlyingAssets);
 
         if (params_.transferInfo.amount == 0)
-<<<<<<< HEAD
-            return (abi.encode(0, 0, 0), transferInfo);
-=======
             return (abi.encode(0, 0, 0, address(0)), transferInfo);
->>>>>>> 60ba635c
 
         (uint256 consumedUnderlying, uint256 pendingUnderlying) = _limitDstHook(
             params_.connector,
@@ -139,14 +135,6 @@
             params_.transferInfo.receiver
         );
 
-<<<<<<< HEAD
-        postHookData = abi.encode(
-            consumedUnderlying,
-            pendingUnderlying,
-            params_.transferInfo.amount
-        );
-=======
->>>>>>> 60ba635c
         transferInfo = params_.transferInfo;
         if (pendingUnderlying != 0) transferInfo.receiver = address(this);
         transferInfo.amount = sharesToMint;
