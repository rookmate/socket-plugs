// // // SPDX-License-Identifier: GPL-3.0-only
pragma solidity 0.8.13;

import "openzeppelin-contracts/contracts/utils/math/Math.sol";
import {FixedPointMathLib} from "solmate/utils/FixedPointMathLib.sol";
import {IStrategy} from "../interfaces/IStrategy.sol";
import {IMintableERC20} from "../interfaces/IMintableERC20.sol";
import "solmate/utils/SafeTransferLib.sol";
import {IConnector} from "../ConnectorPlug.sol";
import "./LimitExecutionHook.sol";

interface IYieldToken {
    function updateTotalUnderlyingAssets(uint256 amount_) external;

    function calculateMintAmount(uint256 amount_) external returns (uint256);

    function convertToShares(
        uint256 underlyingAssets
    ) external view returns (uint256);
}

// limits on underlying or visible tokens
contract Controller_YieldLimitExecHook is LimitExecutionHook {
    using SafeTransferLib for IMintableERC20;
    using FixedPointMathLib for uint256;

    uint256 private constant MAX_BPS = 10_000;
    IYieldToken public immutable yieldToken__;

    // total yield
    uint256 public totalUnderlyingAssets;

    // if true, no funds can be invested in the strategy
    bool public emergencyShutdown;

    event ShutdownStateUpdated(bool shutdownState);

    modifier notShutdown() {
        if (emergencyShutdown) revert VaultShutdown();
        _;
    }

    constructor(
        address underlyingAsset_,
        address controller_,
        address executionHelper_
    ) LimitExecutionHook(msg.sender, controller_, executionHelper_, true) {
        yieldToken__ = IYieldToken(underlyingAsset_);
        hookType = LIMIT_EXECUTION_YIELD_TOKEN_HOOK;
    }

    // assumed transfer info inputs are validated at controller
    // transfer info data is untrusted
    function srcPreHookCall(
        SrcPreHookCallParams calldata params_
    )
        public
        override
        notShutdown
<<<<<<< HEAD
        isVaultOrController
=======
>>>>>>> c58f1fdc
        returns (TransferInfo memory transferInfo, bytes memory postSrcHookData)
    {
        super.srcPreHookCall(params_);
        uint256 amount = params_.transferInfo.amount;
        postSrcHookData = abi.encode(amount);

        totalUnderlyingAssets -= amount;
        transferInfo = params_.transferInfo;
        transferInfo.amount = yieldToken__.convertToShares(amount);
    }

    function srcPostHookCall(
        SrcPostHookCallParams memory srcPostHookCallParams_
    )
        public
        override
        isVaultOrController
        returns (TransferInfo memory transferInfo)
    {
        yieldToken__.updateTotalUnderlyingAssets(totalUnderlyingAssets);

        transferInfo.receiver = srcPostHookCallParams_.transferInfo.receiver;
        transferInfo.data = abi.encode(
            srcPostHookCallParams_.options,
            srcPostHookCallParams_.transferInfo.data
        );
        transferInfo.amount = abi.decode(
            srcPostHookCallParams_.postSrcHookData,
            (uint256)
        );
    }

    /**
     * @notice This function is called before the execution of a destination hook.
     * @dev It checks if the sibling chain is supported, consumes a part of the limit, and prepares post-hook data.
     */
    function dstPreHookCall(
        DstPreHookCallParams calldata params_
    )
        public
        override
        notShutdown
        isVaultOrController
        returns (bytes memory postHookData, TransferInfo memory transferInfo)
    {
        (uint256 increasedYield, bytes memory payload) = abi.decode(
            params_.transferInfo.data,
            (uint256, bytes)
        );

        _poolDstHook(params_.connector, increasedYield);
        totalUnderlyingAssets += increasedYield;

        yieldToken__.updateTotalUnderlyingAssets(totalUnderlyingAssets);

        if (params_.transferInfo.amount == 0)
            return (abi.encode(0, 0), transferInfo);

        (uint256 consumedUnderlying, uint256 pendingUnderlying) = _limitDstHook(
            params_.connector,
            params_.transferInfo.amount
        );
        uint256 sharesToMint = yieldToken__.calculateMintAmount(
            consumedUnderlying
        );

        postHookData = abi.encode(consumedUnderlying, pendingUnderlying);
        transferInfo = params_.transferInfo;
        transferInfo.amount = sharesToMint;
        transferInfo.data = payload;
    }

    /**
     * @notice Handles post-hook logic after the execution of a destination hook.
     * @dev This function processes post-hook data to update the identifier cache and sibling chain cache.
     */
    function dstPostHookCall(
        DstPostHookCallParams calldata params_
<<<<<<< HEAD
    ) public override returns (CacheData memory cacheData) {
        yieldToken__.updateTotalUnderlyingAssets(totalUnderlyingAssets);
=======
    ) public override notShutdown returns (CacheData memory cacheData) {
>>>>>>> c58f1fdc
        return super.dstPostHookCall(params_);
    }

    // /**
    //  * @notice Handles pre-retry hook logic before execution.
    //  * @dev This function can be used to mint funds which were in a pending state due to limits.
    //  * @param siblingChainSlug_ The unique identifier of the sibling chain.
    //  * @param identifierCache_ Identifier cache containing pending mint information.
    //  * @param connectorCache_ Sibling chain cache containing pending amount information.
    //  * @return updatedReceiver The updated receiver of the funds.
    //  * @return consumedUnderlying The amount consumed from the limit.
    //  * @return postRetryHookData The post-hook data to be processed after the retry hook execution.
    //  */
    function preRetryHook(
        PreRetryHookCallParams calldata params_
    )
        public
        override
        notShutdown
        returns (
            bytes memory postRetryHookData,
            TransferInfo memory transferInfo
        )
    {
        (postRetryHookData, transferInfo) = super.preRetryHook(params_);
        uint256 sharesToMint = yieldToken__.calculateMintAmount(
            transferInfo.amount
        );
        transferInfo = TransferInfo(
            transferInfo.receiver,
            sharesToMint,
            bytes("")
        );
    }

    // /**
    //  * @notice Handles post-retry hook logic after execution.
    //  * @dev This function updates the identifier cache and sibling chain cache based on the post-hook data.
    //  * @param siblingChainSlug_ The unique identifier of the sibling chain.
    //  * @param identifierCache_ Identifier cache containing pending mint information.
    //  * @param connectorCache_ Sibling chain cache containing pending amount information.
    //  * @param postRetryHookData_ The post-hook data containing updated receiver and consumed/pending amounts.
    //  * @return newIdentifierCache The updated identifier cache.
    //  * @return newConnectorCache The updated sibling chain cache.
    //  */
    function postRetryHook(
        PostRetryHookCallParams calldata params_
    ) public override returns (CacheData memory cacheData) {
        return super.postRetryHook(params_);
    }

    function updateEmergencyShutdownState(
        bool shutdownState_
    ) external onlyOwner {
        emergencyShutdown = shutdownState_;
        emit ShutdownStateUpdated(shutdownState_);
    }
}<|MERGE_RESOLUTION|>--- conflicted
+++ resolved
@@ -57,10 +57,6 @@
         public
         override
         notShutdown
-<<<<<<< HEAD
-        isVaultOrController
-=======
->>>>>>> c58f1fdc
         returns (TransferInfo memory transferInfo, bytes memory postSrcHookData)
     {
         super.srcPreHookCall(params_);
@@ -139,12 +135,7 @@
      */
     function dstPostHookCall(
         DstPostHookCallParams calldata params_
-<<<<<<< HEAD
     ) public override returns (CacheData memory cacheData) {
-        yieldToken__.updateTotalUnderlyingAssets(totalUnderlyingAssets);
-=======
-    ) public override notShutdown returns (CacheData memory cacheData) {
->>>>>>> c58f1fdc
         return super.dstPostHookCall(params_);
     }
 
