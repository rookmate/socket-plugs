// // // SPDX-License-Identifier: GPL-3.0-only
pragma solidity 0.8.13;

import "openzeppelin-contracts/contracts/utils/math/Math.sol";
import {FixedPointMathLib} from "solmate/utils/FixedPointMathLib.sol";
import {IStrategy} from "../interfaces/IStrategy.sol";
import "solmate/tokens/ERC20.sol";

import "solmate/utils/SafeTransferLib.sol";
import {IConnector} from "../ConnectorPlug.sol";

import "./LimitExecutionHook.sol";

contract Vault_YieldLimitExecHook is LimitExecutionHook {
    using SafeTransferLib for ERC20;
    using FixedPointMathLib for uint256;

    uint256 private constant MAX_BPS = 10_000;

    IStrategy public strategy; // address of the strategy contract
    ERC20 public immutable underlyingAsset__;

    uint256 public totalLockedInStrategy; // total funds deposited in strategy

    uint256 public totalIdle; // Amount of tokens that are in the vault
    uint256 public totalDebt; // Amount of tokens that strategy have borrowed
    uint128 public lastRebalanceTimestamp; // Timestamp of last rebalance

    uint128 public rebalanceDelay; // Delay between rebalance
    uint256 public debtRatio; // Debt ratio for the Vault (in BPS, <= 10k)
    bool public emergencyShutdown; // if true, no funds can be invested in the strategy

    uint256 public lastTotalUnderlyingAssetsSynced;

    event WithdrawFromStrategy(uint256 withdrawn);
    event Rebalanced(
        uint256 totalIdle,
        uint256 totalDebt,
        uint256 credit,
        uint256 debtOutstanding
    );
    event ShutdownStateUpdated(bool shutdownState);
    event DebtRatioUpdated(uint256 debtRatio);
    event StrategyUpdated(address strategy);
    event RebalanceDelayUpdated(uint128 rebalanceDelay);

    modifier notShutdown() {
        if (emergencyShutdown) revert VaultShutdown();
        _;
    }

    constructor(
        uint256 debtRatio_,
        uint128 rebalanceDelay_,
        address strategy_,
        address underlyingAsset_,
        address vault_,
        address executionHelper_,
        bool useControllerPools_
    )
        LimitExecutionHook(
            msg.sender,
            vault_,
            executionHelper_,
            useControllerPools_
        )
    {
        underlyingAsset__ = ERC20(underlyingAsset_);
        debtRatio = debtRatio_;
        rebalanceDelay = rebalanceDelay_;
        strategy = IStrategy(strategy_);
        hookType = LIMIT_EXECUTION_YIELD_HOOK;
    }

    /**
     * @dev This function calls the srcHookCall function of the connector contract,
     * passing in the receiver, amount, siblingChainSlug, extradata, and msg.sender, and returns
     * the updated receiver, amount, and extradata.
     */
    function srcPreHookCall(
        SrcPreHookCallParams calldata params_
    ) public override notShutdown returns (TransferInfo memory, bytes memory) {
        totalIdle += params_.transferInfo.amount;
        return super.srcPreHookCall(params_);
    }

    function srcPostHookCall(
        SrcPostHookCallParams memory srcPostHookCallParams_
    )
        public
        override
        isVaultOrController
        returns (TransferInfo memory transferInfo)
    {
        _checkDelayAndRebalance();

        uint256 totalUnderlyingAsset = strategy.estimatedTotalAssets() +
            totalIdle;
        uint256 totalYieldSync = totalUnderlyingAsset -
            lastTotalUnderlyingAssetsSynced;
        lastTotalUnderlyingAssetsSynced = totalUnderlyingAsset;

        transferInfo = srcPostHookCallParams_.transferInfo;
        if (srcPostHookCallParams_.transferInfo.amount == 0) {
            transferInfo.data = abi.encode(totalYieldSync, bytes(""));
        } else {
            transferInfo.data = abi.encode(
                totalYieldSync,
                srcPostHookCallParams_.transferInfo.data
            );
        }
    }

    /**
     * @notice This function is called before the execution of a destination hook.
     * @dev It checks if the sibling chain is supported, consumes a part of the limit, and prepares post-hook data.
     */
    function dstPreHookCall(
        DstPreHookCallParams calldata params_
    )
        public
        override
        notShutdown
        returns (bytes memory postHookData, TransferInfo memory transferInfo)
    {
        (postHookData, transferInfo) = super.dstPreHookCall(params_);

        // ensure vault have enough idle underlyingAssets
        if (transferInfo.amount > totalUnderlyingAssets())
            revert NotEnoughAssets();

        (bytes memory options_, bytes memory payload_) = abi.decode(
            params_.transferInfo.data,
            (bytes, bytes)
        );
        bool pullFromStrategy = abi.decode(options_, (bool));

        if (transferInfo.amount > totalIdle) {
            if (pullFromStrategy) {
                _withdrawFromStrategy(transferInfo.amount - totalIdle);
            } else {
<<<<<<< HEAD
                (uint256 consumedUnderlying, uint256 pendingUnderlying, uint256 bridgeUnderlying) = abi
                    .decode(postHookData, (uint256, uint256, uint256));
=======
                (uint256 consumedUnderlying, uint256 pendingUnderlying) = abi
                    .decode(postHookData, (uint256, uint256));
>>>>>>> 48e598ef

                pendingUnderlying += transferInfo.amount - totalIdle;
                postHookData = abi.encode(
                    transferInfo.amount,
                    pendingUnderlying,
                    bridgeUnderlying
                );
                transferInfo.amount = totalIdle;

                // Update the lastUpdateLimit as consumedAmount is reduced to totalIdle. This is to ensure that the
                // receiving limit is updated by correct transferred amount.
                LimitParams storage receivingParams = _receivingLimitParams[
                    params_.connector
                ];

                receivingParams.lastUpdateLimit +=
                    consumedUnderlying -
                    transferInfo.amount;
            }
            totalIdle = 0;
        } else totalIdle -= transferInfo.amount;

        transferInfo.data = payload_;
        transferInfo.receiver = params_.transferInfo.receiver;
    }

    function dstPostHookCall(
        DstPostHookCallParams calldata params_
    ) public override returns (CacheData memory cacheData) {
        return super.dstPostHookCall(params_);
    }

    /**
     * @notice Handles pre-retry hook logic before execution.
     * @dev This function can be used to mint funds which were in a pending state due to limits.
     */
    function preRetryHook(
        PreRetryHookCallParams calldata params_
    )
        public
        override
        notShutdown
        returns (
            bytes memory postRetryHookData,
            TransferInfo memory transferInfo
        )
    {
        (postRetryHookData, transferInfo) = super.preRetryHook(params_);
        if (transferInfo.amount > totalIdle) {
            _withdrawFromStrategy(transferInfo.amount - totalIdle);
            totalIdle = 0;
        } else totalIdle -= transferInfo.amount;
    }

    function postRetryHook(
        PostRetryHookCallParams calldata params_
    ) public override returns (CacheData memory cacheData) {
        return super.postRetryHook(params_);
    }

    function withdrawFromStrategy(
        uint256 underlyingAsset_
    ) external onlyOwner returns (uint256) {
        return _withdrawFromStrategy(underlyingAsset_);
    }

    function _withdrawFromStrategy(
        uint256 underlyingAsset_
    ) internal returns (uint256 withdrawn) {
        uint256 preBalance = underlyingAsset__.balanceOf(address(this));
        strategy.withdraw(underlyingAsset_);
        withdrawn = underlyingAsset__.balanceOf(address(this)) - preBalance;
        totalIdle += withdrawn;
        totalDebt -= withdrawn;

        underlyingAsset__.transfer(vaultOrController, withdrawn);
        emit WithdrawFromStrategy(withdrawn);
    }

    function _withdrawAllFromStrategy() internal returns (uint256) {
        uint256 preBalance = underlyingAsset__.balanceOf(address(this));
        strategy.withdrawAll();
        uint256 withdrawn = underlyingAsset__.balanceOf(address(this)) -
            preBalance;
        totalIdle += withdrawn;
        totalDebt = 0;

        underlyingAsset__.transfer(vaultOrController, withdrawn);
        emit WithdrawFromStrategy(withdrawn);
        return withdrawn;
    }

    function rebalance() external notShutdown {
        _rebalance();
    }

    function _checkDelayAndRebalance() internal {
        uint128 timeElapsed = uint128(block.timestamp) - lastRebalanceTimestamp;
        if (timeElapsed >= rebalanceDelay) {
            _rebalance();
        }
    }

    function _rebalance() internal {
        if (address(strategy) == address(0)) return;
        lastRebalanceTimestamp = uint128(block.timestamp);
        // Compute the line of credit the Vault is able to offer the Strategy (if any)
        uint256 credit = _creditAvailable();
        uint256 pendingDebt = _debtOutstanding();

        if (credit > 0) {
            // Credit surplus, give to Strategy
            totalIdle -= credit;
            totalDebt += credit;
            totalLockedInStrategy += credit;
            underlyingAsset__.safeTransferFrom(
                vaultOrController,
                address(strategy),
                credit
            );
            strategy.invest();
        } else if (pendingDebt > 0) {
            // Credit deficit, take from Strategy
            _withdrawFromStrategy(pendingDebt);
        }

        emit Rebalanced(totalIdle, totalDebt, credit, pendingDebt);
    }

    /// @notice Returns the total quantity of all underlyingAssets under control of this
    ///    Vault, whether they're loaned out to a Strategy, or currently held in
    /// the Vault.
    /// @return total quantity of all underlyingAssets under control of this Vault
    function totalUnderlyingAssets() public view returns (uint256) {
        return strategy.estimatedTotalAssets() + totalIdle;
    }

    function _creditAvailable() internal view returns (uint256) {
        uint256 vaultTotalAssets = totalUnderlyingAssets();
        uint256 vaultDebtLimit = (debtRatio * vaultTotalAssets) / MAX_BPS;
        uint256 vaultTotalDebt = totalDebt;

        if (vaultDebtLimit <= vaultTotalDebt) return 0;

        // Start with debt limit left for the Strategy
        uint256 availableCredit = vaultDebtLimit - vaultTotalDebt;

        // Can only borrow up to what the contract has in reserve
        // NOTE: Running near 100% is discouraged
        return Math.min(availableCredit, totalIdle);
    }

    function creditAvailable() external view returns (uint256) {
        // @notice
        //     Amount of tokens in Vault a Strategy has access to as a credit line.
        //     This will check the Strategy's debt limit, as well as the tokens
        //     available in the Vault, and determine the maximum amount of tokens
        //     (if any) the Strategy may draw on.
        //     In the rare case the Vault is in emergency shutdown this will return 0.
        // @param strategy The Strategy to check. Defaults to caller.
        // @return The quantity of tokens available for the Strategy to draw on.

        return _creditAvailable();
    }

    function _debtOutstanding() internal view returns (uint256) {
        // See note on `debtOutstanding()`.
        if (debtRatio == 0) {
            return totalDebt;
        }

        uint256 debtLimit = ((debtRatio * totalUnderlyingAssets()) / MAX_BPS);

        if (totalDebt <= debtLimit) return 0;
        else return totalDebt - debtLimit;
    }

    function debtOutstanding() external view returns (uint256) {
        // @notice
        //     Determines if `strategy` is past its debt limit and if any tokens
        //     should be withdrawn to the Vault.
        // @return The quantity of tokens to withdraw.

        return _debtOutstanding();
    }

    function updateEmergencyShutdownState(
        bool shutdownState_,
        bool detachStrategy
    ) external onlyOwner {
        if (shutdownState_ && detachStrategy) {
            // If we're exiting emergency shutdown, we need to empty strategy
            _withdrawAllFromStrategy();
            strategy = IStrategy(address(0));
        }
        emergencyShutdown = shutdownState_;
        emit ShutdownStateUpdated(shutdownState_);
    }

    ////////////////////////////////////////////////////////
    ////////////////////// SETTERS //////////////////////////
    ////////////////////////////////////////////////////////

    function setDebtRatio(uint256 debtRatio_) external onlyOwner {
        if (debtRatio_ > MAX_BPS) revert DebtRatioTooHigh();
        debtRatio = debtRatio_;

        emit DebtRatioUpdated(debtRatio_);
    }

    function setStrategy(address strategy_) external onlyOwner {
        strategy = IStrategy(strategy_);
        emit StrategyUpdated(strategy_);
    }

    function setRebalanceDelay(uint128 rebalanceDelay_) external onlyOwner {
        rebalanceDelay = rebalanceDelay_;
        emit RebalanceDelayUpdated(rebalanceDelay_);
    }
}<|MERGE_RESOLUTION|>--- conflicted
+++ resolved
@@ -139,13 +139,11 @@
             if (pullFromStrategy) {
                 _withdrawFromStrategy(transferInfo.amount - totalIdle);
             } else {
-<<<<<<< HEAD
-                (uint256 consumedUnderlying, uint256 pendingUnderlying, uint256 bridgeUnderlying) = abi
-                    .decode(postHookData, (uint256, uint256, uint256));
-=======
-                (uint256 consumedUnderlying, uint256 pendingUnderlying) = abi
-                    .decode(postHookData, (uint256, uint256));
->>>>>>> 48e598ef
+                (
+                    uint256 consumedUnderlying,
+                    uint256 pendingUnderlying,
+                    uint256 bridgeUnderlying
+                ) = abi.decode(postHookData, (uint256, uint256, uint256));
 
                 pendingUnderlying += transferInfo.amount - totalIdle;
                 postHookData = abi.encode(
