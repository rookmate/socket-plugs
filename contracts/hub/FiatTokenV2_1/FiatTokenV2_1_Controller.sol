pragma solidity 0.8.13;

<<<<<<< HEAD
import {IFiatTokenV2_1_Mintable} from "./IFiatTokenV2_1_Mintable.sol";
import "../Controller.sol";
=======
import "solmate/utils/SafeTransferLib.sol";
import {Controller} from "../Controller.sol";
import {IMintableERC20} from "../../interfaces/IMintableERC20.sol";
import {IFiatTokenV2_1_Mintable} from "./IFiatTokenV2_1_Mintable.sol";
import {AccessControl} from "../../utils/AccessControl.sol";
import "../../interfaces/IHook.sol";
import "../../common/Constants.sol";
>>>>>>> e9e56dde

contract FiatTokenV2_1_Controller is Controller {
    using SafeTransferLib for ERC20;

<<<<<<< HEAD
    constructor(address token_) Controller(token_) {}
=======
    constructor(address token_) Controller(token_) {
        hubType = FIAT_TOKEN_CONTROLLER;
    }
>>>>>>> e9e56dde

    function _burn(address user_, uint256 burnAmount_) internal override {
        ERC20(token).safeTransferFrom(user_, address(this), burnAmount_);
        IFiatTokenV2_1_Mintable(address(token)).burn(burnAmount_);
    }
}<|MERGE_RESOLUTION|>--- conflicted
+++ resolved
@@ -1,28 +1,14 @@
 pragma solidity 0.8.13;
 
-<<<<<<< HEAD
 import {IFiatTokenV2_1_Mintable} from "./IFiatTokenV2_1_Mintable.sol";
 import "../Controller.sol";
-=======
-import "solmate/utils/SafeTransferLib.sol";
-import {Controller} from "../Controller.sol";
-import {IMintableERC20} from "../../interfaces/IMintableERC20.sol";
-import {IFiatTokenV2_1_Mintable} from "./IFiatTokenV2_1_Mintable.sol";
-import {AccessControl} from "../../utils/AccessControl.sol";
-import "../../interfaces/IHook.sol";
-import "../../common/Constants.sol";
->>>>>>> e9e56dde
 
 contract FiatTokenV2_1_Controller is Controller {
     using SafeTransferLib for ERC20;
 
-<<<<<<< HEAD
-    constructor(address token_) Controller(token_) {}
-=======
     constructor(address token_) Controller(token_) {
         hubType = FIAT_TOKEN_CONTROLLER;
     }
->>>>>>> e9e56dde
 
     function _burn(address user_, uint256 burnAmount_) internal override {
         ERC20(token).safeTransferFrom(user_, address(this), burnAmount_);
