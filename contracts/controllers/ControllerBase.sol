--- conflicted
+++ resolved
@@ -21,10 +21,7 @@
 
     event ConnectorPoolIdUpdated(address connector, uint256 poolId);
     event ConnectorStatusUpdated(address connector, bool status);
-<<<<<<< HEAD
-
-=======
->>>>>>> a5706d3a
+
     // emitted when message hook is updated
     event HookUpdated(address newHook);
     event TokensWithdrawn(
@@ -41,13 +38,9 @@
         bytes32 messageId
     );
 
-<<<<<<< HEAD
-    constructor(address token_, address hook_) AccessControl(msg.sender) {
+    constructor(address token_) AccessControl(msg.sender) {
         if (token_.code.length == 0) revert InvalidTokenContract();
 
-=======
-    constructor(address token_) AccessControl(msg.sender) {
->>>>>>> a5706d3a
         token__ = IMintableERC20(token_);
     }
 
@@ -83,17 +76,8 @@
         if (!validConnectors[connector_]) revert InvalidConnector();
 
         if (address(hook__) != address(0)) {
-<<<<<<< HEAD
             transferInfo = hook__.srcHookCall(
                 SrcPreHookCallParams(connector_, msg.sender, transferInfo_)
-=======
-            transferInfo = hook__.srcHookCall( SrcHookCallParams(
-connector_,
-                msg.sender,
-                transferInfo_
-            )
-                
->>>>>>> a5706d3a
             );
         }
     }
