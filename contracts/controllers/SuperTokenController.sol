--- conflicted
+++ resolved
@@ -1,10 +1,5 @@
 pragma solidity 0.8.13;
 
-<<<<<<< HEAD
-=======
-import {IMintableERC20} from "../interfaces/IMintableERC20.sol";
-import "solmate/utils/SafeTransferLib.sol";
->>>>>>> a5706d3a
 import "./ControllerBase.sol";
 
 contract SuperTokenController is ControllerBase {
@@ -41,7 +36,7 @@
     function receiveInbound(
         uint32 siblingChainSlug_,
         bytes memory payload_
-    ) payable external override nonReentrant {
+    ) external payable override nonReentrant {
         (
             address receiver,
             uint256 lockAmount,
