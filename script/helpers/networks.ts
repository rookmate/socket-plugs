--- conflicted
+++ resolved
@@ -106,151 +106,12 @@
     gasLimit: 1_000_000_000,
     gasPrice: 100_000,
   },
-  [ChainSlug.SYNDR_SEPOLIA_L3]: {
-    type: 1,
-    gasLimit: 500_000_000,
-    gasPrice: 1_000_000,
-  },
-  [ChainSlug.SYNDR_SEPOLIA_L3]: {
-    type: 1,
-    gasLimit: 500_000_000,
-    gasPrice: 1_000_000,
-  },
 };
 
-<<<<<<< HEAD
 export const rpcKeys = (chainSlug: ChainSlug) => {
   const chainName = chainSlugReverseMap.get(String(chainSlug));
-  return `${chainName.toUpperCase()}_RPC`;
+  return chainName ? `${chainName.toUpperCase()}_RPC` : "";
 };
-=======
-export function getJsonRpcUrl(chain: ChainSlug): string {
-  switch (chain) {
-    case ChainSlug.ARBITRUM:
-      if (!process.env.ARBITRUM_RPC)
-        throw new Error("ARBITRUM_RPC not configured");
-      return process.env.ARBITRUM_RPC;
-
-    case ChainSlug.ARBITRUM_GOERLI:
-      if (!process.env.ARB_GOERLI_RPC)
-        throw new Error("ARB_GOERLI_RPC not configured");
-      return process.env.ARB_GOERLI_RPC;
-
-    case ChainSlug.ARBITRUM_SEPOLIA:
-      if (!process.env.ARB_SEPOLIA_RPC)
-        throw new Error("ARB_SEPOLIA_RPC not configured");
-      return process.env.ARB_SEPOLIA_RPC;
-
-    case ChainSlug.OPTIMISM:
-      if (!process.env.OPTIMISM_RPC)
-        throw new Error("OPTIMISM_RPC not configured");
-      return process.env.OPTIMISM_RPC;
-
-    case ChainSlug.OPTIMISM_GOERLI:
-      if (!process.env.OPTIMISM_GOERLI_RPC)
-        throw new Error("OPTIMISM_GOERLI_RPC not configured");
-      return process.env.OPTIMISM_GOERLI_RPC;
-
-    case ChainSlug.OPTIMISM_SEPOLIA:
-      if (!process.env.OPTIMISM_SEPOLIA_RPC)
-        throw new Error("OPTIMISM_SEPOLIA_RPC not configured");
-      return process.env.OPTIMISM_SEPOLIA_RPC;
-
-    case ChainSlug.POLYGON_MAINNET:
-      if (!process.env.POLYGON_RPC)
-        throw new Error("POLYGON_RPC not configured");
-      return process.env.POLYGON_RPC;
-
-    case ChainSlug.POLYGON_MUMBAI:
-      if (!process.env.POLYGON_MUMBAI_RPC)
-        throw new Error("POLYGON_MUMBAI_RPC not configured");
-      return process.env.POLYGON_MUMBAI_RPC;
-
-    case ChainSlug.BSC:
-      if (!process.env.BSC_RPC) throw new Error("BSC_RPC not configured");
-      return process.env.BSC_RPC;
-
-    case ChainSlug.BSC_TESTNET:
-      if (!process.env.BSC_TESTNET_RPC)
-        throw new Error("BSC_TESTNET_RPC not configured");
-      return process.env.BSC_TESTNET_RPC;
-
-    case ChainSlug.MAINNET:
-      if (!process.env.ETHEREUM_RPC)
-        throw new Error("ETHEREUM_RPC not configured");
-      return process.env.ETHEREUM_RPC;
-
-    case ChainSlug.GOERLI:
-      if (!process.env.GOERLI_RPC) throw new Error("GOERLI_RPC not configured");
-      return process.env.GOERLI_RPC;
-
-    case ChainSlug.SEPOLIA:
-      if (!process.env.SEPOLIA_RPC)
-        throw new Error("SEPOLIA_RPC not configured");
-      return process.env.SEPOLIA_RPC;
-
-    case ChainSlug.AEVO_TESTNET:
-      if (!process.env.AEVO_TESTNET_RPC)
-        throw new Error("AEVO_TESTNET_RPC not configured");
-      return process.env.AEVO_TESTNET_RPC;
-
-    case ChainSlug.AEVO:
-      if (!process.env.AEVO_RPC) throw new Error("AEVO_RPC not configured");
-      return process.env.AEVO_RPC;
-
-    case ChainSlug.LYRA_TESTNET:
-      if (!process.env.LYRA_TESTNET_RPC)
-        throw new Error("LYRA_TESTNET_RPC not configured");
-      return process.env.LYRA_TESTNET_RPC;
-
-    case ChainSlug.LYRA:
-      if (!process.env.LYRA_RPC) throw new Error("LYRA_RPC not configured");
-      return process.env.LYRA_RPC;
-
-    case ChainSlug.SX_NETWORK_TESTNET:
-      if (!process.env.SX_NETWORK_TESTNET_RPC)
-        throw new Error("SX_NETWORK_TESTNET_RPC not configured");
-      return process.env.SX_NETWORK_TESTNET_RPC;
-
-    case ChainSlug.MODE_TESTNET:
-      if (!process.env.MODE_TESTNET_RPC)
-        throw new Error("MODE_TESTNET_RPC not configured");
-      return process.env.MODE_TESTNET_RPC;
-
-    case ChainSlug.VICTION_TESTNET:
-      if (!process.env.VICTION_TESTNET_RPC)
-        throw new Error("VICTION_TESTNET_RPC not configured");
-      return process.env.VICTION_TESTNET_RPC;
-
-    case ChainSlug.BASE:
-      if (!process.env.BASE_RPC) throw new Error("BASE_RPC not configured");
-      return process.env.BASE_RPC;
-
-    case ChainSlug.MODE:
-      if (!process.env.MODE_RPC) throw new Error("MODE_RPC not configured");
-      return process.env.MODE_RPC;
-
-    case ChainSlug.ANCIENT8_TESTNET2:
-      if (!process.env.ANCIENT8_TESTNET2_RPC)
-        throw new Error("ANCIENT8_TESTNET2_RPC not configured");
-      return process.env.ANCIENT8_TESTNET2_RPC;
-
-    case ChainSlug.REYA_CRONOS:
-      if (!process.env.REYA_CRONOS_RPC)
-        throw new Error("REYA_CRONOS_RPC not configured");
-      return process.env.REYA_CRONOS_RPC;
-
-    case ChainSlug.REYA:
-      if (!process.env.REYA_RPC) throw new Error("REYA_RPC not configured");
-      return process.env.REYA_RPC;
-    case ChainSlug.SYNDR_SEPOLIA_L3:
-      if (!process.env.SYNDR_SEPOLIA_L3_RPC)
-        throw new Error("SYNDR_SEPOLIA_L3_RPC not configured");
-      return process.env.SYNDR_SEPOLIA_L3_RPC;
-
-    case ChainSlug.HARDHAT:
-      return "http://127.0.0.1:8545/";
->>>>>>> 8f5789b4
 
 export function getJsonRpcUrl(chain: ChainSlug): string {
   let chainRpcKey = rpcKeys(chain);
