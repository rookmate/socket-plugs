import { config as dotenvConfig } from "dotenv";
dotenvConfig();

import {
  ChainSlug,
  DeploymentMode,
  IntegrationTypes,
} from "@socket.tech/dl-core";
import { Tokens, Project } from "./types";
import { BigNumber, utils } from "ethers";

if (!process.env.SOCKET_OWNER_ADDRESS)
  throw Error("Socket owner address not present");
export const socketOwner = process.env.SOCKET_OWNER_ADDRESS;

if (!process.env.SOCKET_SIGNER_KEY)
  throw Error("Socket signer key not present");
export const socketSignerKey = process.env.SOCKET_SIGNER_KEY;

if (!process.env.DEPLOYMENT_MODE)
  throw new Error("DeploymentMode not mentioned");
if (
  !Object.values(DeploymentMode).includes(
    process.env.DEPLOYMENT_MODE as DeploymentMode
  )
)
  throw new Error("DeploymentMode is invalid");
export const mode: DeploymentMode = process.env
  .DEPLOYMENT_MODE as DeploymentMode;

if (!process.env.PROJECT) throw new Error("Project not mentioned");
if (!Object.values(Project).includes(process.env.PROJECT as Project))
  throw new Error("Project is invalid");
export const project: Project = process.env.PROJECT as Project;

console.log("========================================================");
console.log("MODE", mode);
console.log("PROJECT", project);
console.log(
  `Make sure ${mode}_${project}_addresses.json and ${mode}_${project}_verification.json is cleared for given networks if redeploying!!`
);
console.log(`Owner address configured to ${socketOwner}`);
console.log("========================================================");

export type ProjectConstants = {
  [key in Project]: {
    [key in DeploymentMode]?: {
      appChain: ChainSlug;
      nonAppChains: ChainSlug[];
      tokenToBridge: Tokens;
      integrationTypes: {
        [key in IntegrationTypes]?: {
          depositLimit: string;
          depositRate: string;
          withdrawLimit: string;
          withdrawRate: string;
          poolCount: number;
        };
      };
    };
  };
};

const _projectConstants: ProjectConstants = {
  [Project.AEVO]: {
    [DeploymentMode.DEV]: {
      appChain: ChainSlug.AEVO_TESTNET,
      nonAppChains: [ChainSlug.ARBITRUM_GOERLI, ChainSlug.OPTIMISM_GOERLI],
      tokenToBridge: Tokens.USDC,
      integrationTypes: {
        [IntegrationTypes.fast]: {
          depositLimit: "50000",
          depositRate: "0.5787",
          withdrawLimit: "50000",
          withdrawRate: "0.5787",
          poolCount: 0
        },
      },
    },
    [DeploymentMode.PROD]: {
      appChain: ChainSlug.AEVO,
      nonAppChains: [ChainSlug.ARBITRUM, ChainSlug.OPTIMISM],
      tokenToBridge: Tokens.USDC,
      integrationTypes: {
        [IntegrationTypes.fast]: {
<<<<<<< HEAD
          depositLimit: "50000",
          depositRate: "0.5787",
          withdrawLimit: "50000",
          withdrawRate: "0.5787",
          poolCount: 0
=======
          limit: "200000",
          // rate: "200000",
          rate: "2.3148",
>>>>>>> c904d1fb
        },
      },
    },
  },
  [Project.LYRA]: {
    [DeploymentMode.DEV]: {
      appChain: ChainSlug.LYRA_TESTNET,
      nonAppChains: [ChainSlug.ARBITRUM_GOERLI, ChainSlug.OPTIMISM_GOERLI],
      tokenToBridge: Tokens.USDC,
      integrationTypes: {
        [IntegrationTypes.fast]: {
          depositLimit: "10000",
          depositRate: "0.11574",
          withdrawLimit: "10000",
          withdrawRate: "0.11574",
          poolCount: 0
        },
      },
    },
    [DeploymentMode.PROD]: {
      appChain: ChainSlug.LYRA_TESTNET,
      nonAppChains: [ChainSlug.SEPOLIA],
      tokenToBridge: Tokens.USDC,
      integrationTypes: {
        [IntegrationTypes.fast]: {
          depositLimit: "0",
          depositRate: "0",
          withdrawLimit: "10000",
          withdrawRate: "0.11574",
          poolCount: 0
        },
        [IntegrationTypes.native]: {
          depositLimit: "10000",
          depositRate: "0.11574",
          withdrawLimit: "0",
          withdrawRate: "0",
          poolCount: 0
        },
      },
    },
  },
};

export const isAppChain = (chain: ChainSlug) =>
  projectConstants.appChain === chain;

export const tokenName = {
  [Tokens.Moon]: "Moon",
  [Tokens.USDC]: "USD coin",
};

export const tokenSymbol = {
  [Tokens.Moon]: "MOON",
  [Tokens.USDC]: "USDC",
};

export const tokenDecimals = {
  [Tokens.Moon]: 18,
  [Tokens.USDC]: 6,
};

export const projectConstants = (() => {
  const pc = _projectConstants[project][mode];
  if (!pc) throw new Error("invalid mode for project");
  return pc;
})();

export const getIntegrationTypeConsts = (it: IntegrationTypes) => {
  const pci = projectConstants.integrationTypes[it];
  if (!pci) throw new Error("invalid integration for mode and project");
  return pci;
};

export const getLimitBN = (it: IntegrationTypes, isDeposit: boolean): BigNumber => {
  if (isDeposit) {
    return utils.parseUnits(
      getIntegrationTypeConsts(it).depositLimit,
      tokenDecimals[projectConstants.tokenToBridge]
    );
  } else {
    return utils.parseUnits(
      getIntegrationTypeConsts(it).withdrawLimit,
      tokenDecimals[projectConstants.tokenToBridge]
    );
  }
};

export const getRateBN = (it: IntegrationTypes, isDeposit: boolean): BigNumber => {
  if (isDeposit) {
    return utils.parseUnits(
      getIntegrationTypeConsts(it).depositRate,
      tokenDecimals[projectConstants.tokenToBridge]
    );
  } else {
    return utils.parseUnits(
      getIntegrationTypeConsts(it).withdrawRate,
      tokenDecimals[projectConstants.tokenToBridge]
    );
  }
};

export const integrationTypes: IntegrationTypes = Object.keys(
  projectConstants.integrationTypes
) as unknown as IntegrationTypes;<|MERGE_RESOLUTION|>--- conflicted
+++ resolved
@@ -83,17 +83,11 @@
       tokenToBridge: Tokens.USDC,
       integrationTypes: {
         [IntegrationTypes.fast]: {
-<<<<<<< HEAD
-          depositLimit: "50000",
-          depositRate: "0.5787",
-          withdrawLimit: "50000",
-          withdrawRate: "0.5787",
+          depositLimit: "200000",
+          depositRate: "2.3148",
+          withdrawLimit: "200000",
+          withdrawRate: "2.3148",
           poolCount: 0
-=======
-          limit: "200000",
-          // rate: "200000",
-          rate: "2.3148",
->>>>>>> c904d1fb
         },
       },
     },
