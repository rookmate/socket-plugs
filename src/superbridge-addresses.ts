import { DeploymentMode } from "@socket.tech/dl-core";
import { Project } from "./enum";

import dev_aevo_testnet_addresses from "../deployments/superbridge/dev_aevo-testnet_addresses.json";
import dev_lyra_testnet_address from "../deployments/superbridge/dev_lyra-testnet_addresses.json";
import dev_socket_dev_address from "../deployments/superbridge/dev_socket-dev_addresses.json";
import prod_aevo_testnet_addresses from "../deployments/superbridge/prod_aevo-testnet_addresses.json";
import prod_lyra_testnet_address from "../deployments/superbridge/prod_lyra-testnet_addresses.json";
import prod_sxn_testnet_addresses from "../deployments/superbridge/prod_sx-network-testnet_addresses.json";
import prod_mode_testnet_addresses from "../deployments/superbridge/prod_mode-testnet_addresses.json";
import prod_viction_testnet_addresses from "../deployments/superbridge/prod_viction-testnet_addresses.json";
import prod_aevo_addresses from "../deployments/superbridge/prod_aevo_addresses.json";
import prod_lyra_address from "../deployments/superbridge/prod_lyra_addresses.json";
import prod_ancient8_testnet2_addresses from "../deployments/superbridge/prod_ancient8-testnet2_addresses.json";
import prod_syndr_testnet_addresses from "../deployments/superbridge/prod_syndr-sepolia-l3_addresses.json";

// export const getSuperbridgeAddresses = async (
//   mode: DeploymentMode,
//   project: Project
// ): Promise<ProjectAddresses> => {
//   try {
//     // path relative to its position in final published package
//     return (await import(
//       `../deployments/superbridge/${mode}_${project}_addresses.json`
//     )) as ProjectAddresses;
//   } catch (e) {
//     throw new Error(`addresses not found, mode: ${mode}, project: ${project}`);
//   }
<<<<<<< HEAD
// };
=======
// };

export const getSuperBridgeAddresses = async (
  deploymentMode: DeploymentMode,
  project: Project
): Promise<ProjectAddresses> => {
  try {
    if (deploymentMode === DeploymentMode.DEV) {
      if (project === Project.AEVO_TESTNET)
        return dev_aevo_testnet_addresses as ProjectAddresses;
      if (project === Project.LYRA_TESTNET)
        return dev_lyra_testnet_address as ProjectAddresses;
      if (project === Project.SOCKET_DEV)
        return dev_socket_dev_address as ProjectAddresses;
      throw new Error();
    } else if (deploymentMode === DeploymentMode.PROD) {
      if (project === Project.SX_NETWORK_TESTNET)
        return prod_sxn_testnet_addresses as ProjectAddresses;
      if (project === Project.LYRA_TESTNET)
        return prod_lyra_testnet_address as ProjectAddresses;
      if (project === Project.AEVO_TESTNET)
        return prod_aevo_testnet_addresses as ProjectAddresses;
      if (project === Project.MODE_TESTNET)
        return prod_mode_testnet_addresses as ProjectAddresses;
      if (project === Project.VICTION_TESTNET)
        return prod_viction_testnet_addresses as ProjectAddresses;
      if (project === Project.AEVO)
        return prod_aevo_addresses as ProjectAddresses;
      if (project === Project.LYRA)
        return prod_lyra_address as ProjectAddresses;
      if (project === Project.ANCIENT8_TESTNET2)
        return prod_ancient8_testnet2_addresses as ProjectAddresses;
      if (project === Project.SYNDR_SEPOLIA_L3)
        return prod_syndr_testnet_addresses as ProjectAddresses;
      throw new Error();
    } else throw new Error();
  } catch (e) {
    throw new Error(`address mode: ${deploymentMode}, project: ${project}`);
  }
};
>>>>>>> 51f12008
<|MERGE_RESOLUTION|>--- conflicted
+++ resolved
@@ -26,47 +26,4 @@
 //   } catch (e) {
 //     throw new Error(`addresses not found, mode: ${mode}, project: ${project}`);
 //   }
-<<<<<<< HEAD
-// };
-=======
-// };
-
-export const getSuperBridgeAddresses = async (
-  deploymentMode: DeploymentMode,
-  project: Project
-): Promise<ProjectAddresses> => {
-  try {
-    if (deploymentMode === DeploymentMode.DEV) {
-      if (project === Project.AEVO_TESTNET)
-        return dev_aevo_testnet_addresses as ProjectAddresses;
-      if (project === Project.LYRA_TESTNET)
-        return dev_lyra_testnet_address as ProjectAddresses;
-      if (project === Project.SOCKET_DEV)
-        return dev_socket_dev_address as ProjectAddresses;
-      throw new Error();
-    } else if (deploymentMode === DeploymentMode.PROD) {
-      if (project === Project.SX_NETWORK_TESTNET)
-        return prod_sxn_testnet_addresses as ProjectAddresses;
-      if (project === Project.LYRA_TESTNET)
-        return prod_lyra_testnet_address as ProjectAddresses;
-      if (project === Project.AEVO_TESTNET)
-        return prod_aevo_testnet_addresses as ProjectAddresses;
-      if (project === Project.MODE_TESTNET)
-        return prod_mode_testnet_addresses as ProjectAddresses;
-      if (project === Project.VICTION_TESTNET)
-        return prod_viction_testnet_addresses as ProjectAddresses;
-      if (project === Project.AEVO)
-        return prod_aevo_addresses as ProjectAddresses;
-      if (project === Project.LYRA)
-        return prod_lyra_address as ProjectAddresses;
-      if (project === Project.ANCIENT8_TESTNET2)
-        return prod_ancient8_testnet2_addresses as ProjectAddresses;
-      if (project === Project.SYNDR_SEPOLIA_L3)
-        return prod_syndr_testnet_addresses as ProjectAddresses;
-      throw new Error();
-    } else throw new Error();
-  } catch (e) {
-    throw new Error(`address mode: ${deploymentMode}, project: ${project}`);
-  }
-};
->>>>>>> 51f12008
+// };